/*
 * Copyright (C) 2009-2013 Typesafe Inc. <http://www.typesafe.com>
 */
package play.api.test

import scala.language.reflectiveCalls

import play.api._
import play.api.mvc._
import play.api.http._

import play.api.libs.iteratee._
import play.api.libs.json.{ Json, JsValue }

import play.twirl.api.Content

import org.openqa.selenium._
import org.openqa.selenium.firefox._
import org.openqa.selenium.htmlunit._

import scala.concurrent.Await
import scala.concurrent.duration._

import scala.concurrent.ExecutionContext.Implicits.global
import scala.concurrent.Future
import akka.util.Timeout

/**
 * Helper functions to run tests.
 */
trait PlayRunners {

  val GET = "GET"
  val POST = "POST"
  val PUT = "PUT"
  val DELETE = "DELETE"
  val HEAD = "HEAD"

  val HTMLUNIT = classOf[HtmlUnitDriver]
  val FIREFOX = classOf[FirefoxDriver]

  /**
   * Executes a block of code in a running application.
   */
  def running[T](app: Application)(block: => T): T = {
<<<<<<< HEAD
    TestHelpersMutex.synchronized {
=======
    PlayRunners.mutex.synchronized {
>>>>>>> 5fd9847d
      try {
        Play.start(app)
        block
      } finally {
        Play.stop(app)
      }
    }
  }

  /**
   * Executes a block of code in a running server.
   */
  def running[T](testServer: TestServer)(block: => T): T = {
<<<<<<< HEAD
    TestHelpersMutex.synchronized {
=======
    PlayRunners.mutex.synchronized {
>>>>>>> 5fd9847d
      try {
        testServer.start()
        block
      } finally {
        testServer.stop()
      }
    }
  }

  /**
   * Executes a block of code in a running server, with a test browser.
   */
  def running[T, WEBDRIVER <: WebDriver](testServer: TestServer, webDriver: Class[WEBDRIVER])(block: TestBrowser => T): T = {
    running(testServer, WebDriverFactory(webDriver))(block)
  }

  /**
   * Executes a block of code in a running server, with a test browser.
   */
  def running[T](testServer: TestServer, webDriver: WebDriver)(block: TestBrowser => T): T = {
    var browser: TestBrowser = null
<<<<<<< HEAD
    TestHelpersMutex.synchronized {
=======
    PlayRunners.mutex.synchronized {
>>>>>>> 5fd9847d
      try {
        testServer.start()
        browser = TestBrowser(webDriver, None)
        block(browser)
      } finally {
        if (browser != null) {
          browser.quit()
        }
        testServer.stop()
      }
    }
  }

  /**
   * The port to use for a test server. Defaults to 19001. May be configured using the system property
   * testserver.port
   */
  lazy val testServerPort = Option(System.getProperty("testserver.port")).map(_.toInt).getOrElse(19001)

  /**
   * Constructs a in-memory (h2) database configuration to add to a FakeApplication.
   */
  def inMemoryDatabase(name: String = "default", options: Map[String, String] = Map.empty[String, String]): Map[String, String] = {
    val optionsForDbUrl = options.map { case (k, v) => k + "=" + v }.mkString(";", ";", "")

    Map(
      ("db." + name + ".driver") -> "org.h2.Driver",
      ("db." + name + ".url") -> ("jdbc:h2:mem:play-test-" + scala.util.Random.nextInt + optionsForDbUrl)
    )
  }

}

object PlayRunners {
  /**
   * This mutex is used to ensure that no two tests that set the global application can run at the same time.
   */
  private[play] val mutex: AnyRef = new AnyRef()
}

trait Writeables {
  implicit def writeableOf_AnyContentAsJson(implicit codec: Codec): Writeable[AnyContentAsJson] =
    Writeable.writeableOf_JsValue.map(c => c.json)

  implicit def writeableOf_AnyContentAsXml(implicit codec: Codec): Writeable[AnyContentAsXml] =
    Writeable.writeableOf_NodeSeq.map(c => c.xml)

  implicit def writeableOf_AnyContentAsFormUrlEncoded(implicit code: Codec): Writeable[AnyContentAsFormUrlEncoded] =
    Writeable.writeableOf_urlEncodedForm.map(c => c.data)

  implicit def writeableOf_AnyContentAsRaw: Writeable[AnyContentAsRaw] =
    Writeable.wBytes.map(c => c.raw.initialData)

  implicit def writeableOf_AnyContentAsText(implicit code: Codec): Writeable[AnyContentAsText] =
    Writeable.wString.map(c => c.txt)

  implicit def writeableOf_AnyContentAsEmpty(implicit code: Codec): Writeable[AnyContentAsEmpty.type] =
    Writeable(_ => Array.empty[Byte], None)
}

trait DefaultAwaitTimeout {

  /**
   * The default await timeout.  Override this to change it.
   */
  implicit def defaultAwaitTimeout: Timeout = 20.seconds

  /**
   * How long we should wait for something that we expect *not* to happen, e.g.
   * waiting to make sure that a channel is *not* closed by some concurrent process.
   *
   * NegativeTimeout is a separate type to a normal Timeout because we'll want to
   * set it to a lower value. This is because in normal usage we'll need to wait
   * for the full length of time to show that nothing has happened in that time.
   * If the value is too high then we'll spend a lot of time waiting during normal
   * usage. If it is too low, however, we may miss events that occur after the
   * timeout has finished. This is a necessary tradeoff.
   *
   * Where possible, tests should avoid using a NegativeTimeout. Tests will often
   * know exactly when an event should occur. In this case they can perform a
   * check for the event immediately rather than using using NegativeTimeout.
   */
  case class NegativeTimeout(t: Timeout)
  implicit val defaultNegativeTimeout = NegativeTimeout(200.millis)

}

trait FutureAwaits {
  self: DefaultAwaitTimeout =>

  import java.util.concurrent.TimeUnit

  /**
   * Block until a Promise is redeemed.
   */
  def await[T](future: Future[T])(implicit timeout: Timeout): T = Await.result(future, timeout.duration)

  /**
   * Block until a Promise is redeemed with the specified timeout.
   */
  def await[T](future: Future[T], timeout: Long, unit: TimeUnit): T =
    Await.result(future, Duration(timeout, unit))

}

trait EssentialActionCaller {
  self: Writeables =>

  /**
   * Execute an [[play.api.mvc.EssentialAction]].
   *
   * The body is serialised using the implicit writable, so that the action body parser can deserialise it.
   */
  def call[T](action: EssentialAction, req: FakeRequest[T])(implicit w: Writeable[T]): Future[Result] =
    call(action, req, req.body)

  /**
   * Execute an [[play.api.mvc.EssentialAction]].
   *
   * The body is serialised using the implicit writable, so that the action body parser can deserialise it.
   */
  def call[T](action: EssentialAction, rh: RequestHeader, body: T)(implicit w: Writeable[T]): Future[Result] = {
    import play.api.http.HeaderNames._
    val newContentType = rh.headers.get(CONTENT_TYPE).fold(w.contentType)(_ => None)
    val rhWithCt = newContentType.map { ct =>
      rh.copy(headers = FakeHeaders((rh.headers.toMap + (CONTENT_TYPE -> Seq(ct))).toSeq))
    }.getOrElse(rh)

    val requestBody = Enumerator(body) &> w.toEnumeratee
    requestBody |>>> action(rhWithCt)
  }
}

trait RouteInvokers extends EssentialActionCaller {
  self: Writeables =>

  // Java compatibility
  def jRoute(app: Application, rh: RequestHeader): Option[Future[Result]] = route(app, rh, AnyContentAsEmpty)
  def jRoute(app: Application, rh: RequestHeader, body: Array[Byte]): Option[Future[Result]] = route(app, rh, body)(Writeable.wBytes)
  def jRoute(rh: RequestHeader, body: Array[Byte]): Option[Future[Result]] = jRoute(Play.current, rh, body)
  def jRoute[T](app: Application, r: FakeRequest[T]): Option[Future[Result]] = {
    (r.body: @unchecked) match {
      case body: AnyContentAsFormUrlEncoded => route(app, r, body)
      case body: AnyContentAsJson => route(app, r, body)
      case body: AnyContentAsXml => route(app, r, body)
      case body: AnyContentAsText => route(app, r, body)
      case body: AnyContentAsRaw => route(app, r, body)
      case body: AnyContentAsEmpty.type => route(app, r, body)
      //case _ => MatchError is thrown
    }
  }

  /**
   * Use the Router to determine the Action to call for this request and execute it.
   *
   * The body is serialised using the implicit writable, so that the action body parser can deserialise it.
   */
  def route[T](app: Application, rh: RequestHeader, body: T)(implicit w: Writeable[T]): Option[Future[Result]] = {
    val handler = app.global.onRouteRequest(rh)
    val taggedRh = handler.map({
      case h: RequestTaggingHandler => h.tagRequest(rh)
      case _ => rh
    }).getOrElse(rh)
    handler.flatMap {
      case a: EssentialAction =>
        val filteredAction = app.global.doFilter(a)
        Some(call(filteredAction, taggedRh, body))

      case _ => None
    }
  }

  /**
   * Use the Router to determine the Action to call for this request and execute it.
   *
   * The body is serialised using the implicit writable, so that the action body parser can deserialise it.
   */
  def route[T](rh: RequestHeader, body: T)(implicit w: Writeable[T]): Option[Future[Result]] = route(Play.current, rh, body)

  /**
   * Use the Router to determine the Action to call for this request and execute it.
   *
   * The body is serialised using the implicit writable, so that the action body parser can deserialise it.
   */
  def route[T](app: Application, req: Request[T])(implicit w: Writeable[T]): Option[Future[Result]] = route(app, req, req.body)

  /**
   * Use the Router to determine the Action to call for this request and execute it.
   *
   * The body is serialised using the implicit writable, so that the action body parser can deserialise it.
   */
  def route[T](req: Request[T])(implicit w: Writeable[T]): Option[Future[Result]] = route(Play.current, req)
}

trait ResultExtractors {
  self: HeaderNames with Status =>

  /**
   * Extracts the Content-Type of this Content value.
   */
  def contentType(of: Content)(implicit timeout: Timeout): String = of.contentType

  /**
   * Extracts the content as String.
   */
  def contentAsString(of: Content)(implicit timeout: Timeout): String = of.body

  /**
   * Extracts the content as bytes.
   */
  def contentAsBytes(of: Content)(implicit timeout: Timeout): Array[Byte] = of.body.getBytes

  /**
   * Extracts the content as Json.
   */
  def contentAsJson(of: Content)(implicit timeout: Timeout): JsValue = Json.parse(of.body)

  /**
   * Extracts the Content-Type of this Result value.
   */
  def contentType(of: Future[Result])(implicit timeout: Timeout): Option[String] = header(CONTENT_TYPE, of).map(_.split(";").take(1).mkString.trim)

  /**
   * Extracts the Charset of this Result value.
   */
  def charset(of: Future[Result])(implicit timeout: Timeout): Option[String] = header(CONTENT_TYPE, of) match {
    case Some(s) if s.contains("charset=") => Some(s.split("; charset=").drop(1).mkString.trim)
    case _ => None
  }

  /**
   * Extracts the content as String.
   */
  def contentAsString(of: Future[Result])(implicit timeout: Timeout): String = new String(contentAsBytes(of), charset(of).getOrElse("utf-8"))

  /**
   * Extracts the content as bytes.
   */
  def contentAsBytes(of: Future[Result])(implicit timeout: Timeout): Array[Byte] =
    Await.result(Await.result(of, timeout.duration).body |>>> Iteratee.consume[Array[Byte]](), timeout.duration)

  /**
   * Extracts the content as Json.
   */
  def contentAsJson(of: Future[Result])(implicit timeout: Timeout): JsValue = Json.parse(contentAsString(of))

  /**
   * Extracts the Status code of this Result value.
   */
  def status(of: Future[Result])(implicit timeout: Timeout): Int = Await.result(of, timeout.duration).header.status

  /**
   * Extracts the Cookies of this Result value.
   */
  def cookies(of: Future[Result])(implicit timeout: Timeout): Cookies = Cookies(header(SET_COOKIE, of))

  /**
   * Extracts the Flash values of this Result value.
   */
  def flash(of: Future[Result])(implicit timeout: Timeout): Flash = Flash.decodeFromCookie(cookies(of).get(Flash.COOKIE_NAME))

  /**
   * Extracts the Session of this Result value.
   * Extracts the Session from this Result value.
   */
  def session(of: Future[Result])(implicit timeout: Timeout): Session = Session.decodeFromCookie(cookies(of).get(Session.COOKIE_NAME))

  /**
   * Extracts the Location header of this Result value if this Result is a Redirect.
   */
  def redirectLocation(of: Future[Result])(implicit timeout: Timeout): Option[String] = Await.result(of, timeout.duration).header match {
    case ResponseHeader(FOUND, headers) => headers.get(LOCATION)
    case ResponseHeader(SEE_OTHER, headers) => headers.get(LOCATION)
    case ResponseHeader(TEMPORARY_REDIRECT, headers) => headers.get(LOCATION)
    case ResponseHeader(MOVED_PERMANENTLY, headers) => headers.get(LOCATION)
    case ResponseHeader(_, _) => None
  }

  /**
   * Extracts an Header value of this Result value.
   */
  def header(header: String, of: Future[Result])(implicit timeout: Timeout): Option[String] = headers(of).get(header)

  /**
   * Extracts all Headers of this Result value.
   */
  def headers(of: Future[Result])(implicit timeout: Timeout): Map[String, String] = Await.result(of, timeout.duration).header.headers
}

private object TestHelpersMutex

object Helpers extends PlayRunners
  with HeaderNames
  with Status
  with HttpProtocol
  with DefaultAwaitTimeout
  with ResultExtractors
  with Writeables
  with EssentialActionCaller
  with RouteInvokers
  with FutureAwaits<|MERGE_RESOLUTION|>--- conflicted
+++ resolved
@@ -43,11 +43,7 @@
    * Executes a block of code in a running application.
    */
   def running[T](app: Application)(block: => T): T = {
-<<<<<<< HEAD
-    TestHelpersMutex.synchronized {
-=======
     PlayRunners.mutex.synchronized {
->>>>>>> 5fd9847d
       try {
         Play.start(app)
         block
@@ -61,11 +57,7 @@
    * Executes a block of code in a running server.
    */
   def running[T](testServer: TestServer)(block: => T): T = {
-<<<<<<< HEAD
-    TestHelpersMutex.synchronized {
-=======
     PlayRunners.mutex.synchronized {
->>>>>>> 5fd9847d
       try {
         testServer.start()
         block
@@ -87,11 +79,7 @@
    */
   def running[T](testServer: TestServer, webDriver: WebDriver)(block: TestBrowser => T): T = {
     var browser: TestBrowser = null
-<<<<<<< HEAD
-    TestHelpersMutex.synchronized {
-=======
     PlayRunners.mutex.synchronized {
->>>>>>> 5fd9847d
       try {
         testServer.start()
         browser = TestBrowser(webDriver, None)
@@ -381,8 +369,6 @@
   def headers(of: Future[Result])(implicit timeout: Timeout): Map[String, String] = Await.result(of, timeout.duration).header.headers
 }
 
-private object TestHelpersMutex
-
 object Helpers extends PlayRunners
   with HeaderNames
   with Status
